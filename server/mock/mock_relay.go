package mock

import (
	"encoding/json"
	"fmt"
	"net/http"
	"net/http/httptest"
	"net/url"
	"sync"
	"testing"
	"time"

	builderApi "github.com/attestantio/go-builder-client/api"
	builderApiDeneb "github.com/attestantio/go-builder-client/api/deneb"
	builderApiElectra "github.com/attestantio/go-builder-client/api/electra"
	builderApiV1 "github.com/attestantio/go-builder-client/api/v1"
	builderSpec "github.com/attestantio/go-builder-client/spec"
	"github.com/attestantio/go-eth2-client/spec"
	"github.com/attestantio/go-eth2-client/spec/capella"
	"github.com/attestantio/go-eth2-client/spec/deneb"
	"github.com/attestantio/go-eth2-client/spec/electra"
	"github.com/attestantio/go-eth2-client/spec/phase0"
	"github.com/ethereum/go-ethereum/common/hexutil"
	"github.com/flashbots/go-boost-utils/bls"
	"github.com/flashbots/go-boost-utils/ssz"
	"github.com/flashbots/mev-boost/server/params"
	"github.com/flashbots/mev-boost/server/types"
	"github.com/gorilla/mux"
	"github.com/holiman/uint256"
	"github.com/stretchr/testify/require"
)

const (
	mockRelaySecretKeyHex = "0x4e343a647c5a5c44d76c2c58b63f02cdf3a9a0ec40f102ebc26363b4b1b95033"
)

var (
	skBytes, _            = hexutil.Decode(mockRelaySecretKeyHex)
	mockRelaySecretKey, _ = bls.SecretKeyFromBytes(skBytes)
	mockRelayPublicKey, _ = bls.PublicKeyFromSecretKey(mockRelaySecretKey)
)

// Relay is used to fake a relay's behavior.
// You can override each of its handler by setting the instance's HandlerOverride_METHOD_TO_OVERRIDE to your own
// handler.
type Relay struct {
	// Used to panic if impossible error happens
	t *testing.T

	// KeyPair used to sign messages
	secretKey  *bls.SecretKey
	publicKey  *bls.PublicKey
	RelayEntry types.RelayEntry

	// Used to count each Request made to the relay, either if it fails or not, for each method
	mu           sync.Mutex
	requestCount map[string]int

	// Overriders
	handlerOverrideRegisterValidator func(w http.ResponseWriter, req *http.Request)
	handlerOverrideGetHeader         func(w http.ResponseWriter, req *http.Request)
	handlerOverrideGetPayload        func(w http.ResponseWriter, req *http.Request)

	// Default responses placeholders, used if overrider does not exist
	GetHeaderResponse  *builderSpec.VersionedSignedBuilderBid
	GetPayloadResponse *builderApi.VersionedSubmitBlindedBlockResponse

	// Server section
	Server        *httptest.Server
	ResponseDelay time.Duration
}

// NewRelay creates a mocked relay which implements the backend.BoostBackend interface
// A secret key must be provided to sign default and custom response messages
func NewRelay(t *testing.T) *Relay {
	t.Helper()
	relay := &Relay{t: t, secretKey: mockRelaySecretKey, publicKey: mockRelayPublicKey, requestCount: make(map[string]int)}

	// Initialize server
	relay.Server = httptest.NewServer(relay.getRouter())

	// Create the RelayEntry with correct pubkey
	url, err := url.Parse(relay.Server.URL)
	require.NoError(t, err)
	urlWithKey := fmt.Sprintf("%s://%s@%s", url.Scheme, hexutil.Encode(bls.PublicKeyToBytes(mockRelayPublicKey)), url.Host)
	relay.RelayEntry, err = types.NewRelayEntry(urlWithKey)
	require.NoError(t, err)
	return relay
}

// newTestMiddleware creates a middleware which increases the Request counter and creates a fake delay for the response
func (m *Relay) newTestMiddleware(next http.Handler) http.Handler {
	return http.HandlerFunc(
		func(w http.ResponseWriter, r *http.Request) {
			// Request counter
			m.mu.Lock()
			url := r.URL.EscapedPath()
			m.requestCount[url]++
			m.mu.Unlock()

			// Artificial Delay
			if m.ResponseDelay > 0 {
				time.Sleep(m.ResponseDelay)
			}

			next.ServeHTTP(w, r)
		},
	)
}

// getRouter registers all methods from the backend, apply the test middleware and return the configured router
func (m *Relay) getRouter() http.Handler {
	// Create router.
	r := mux.NewRouter()

	// Register handlers
	r.HandleFunc("/", m.handleRoot).Methods(http.MethodGet)
	r.HandleFunc(params.PathStatus, m.handleStatus).Methods(http.MethodGet)
	r.HandleFunc(params.PathRegisterValidator, m.handleRegisterValidator).Methods(http.MethodPost)
	r.HandleFunc(params.PathGetHeader, m.handleGetHeader).Methods(http.MethodGet)
	r.HandleFunc(params.PathGetPayload, m.handleGetPayload).Methods(http.MethodPost)

	return m.newTestMiddleware(r)
}

// GetRequestCount returns the number of Request made to a specific URL
func (m *Relay) GetRequestCount(path string) int {
	m.mu.Lock()
	defer m.mu.Unlock()
	return m.requestCount[path]
}

// By default, handleRoot returns the relay's status
func (m *Relay) handleRoot(w http.ResponseWriter, _ *http.Request) {
	w.Header().Set("Content-Type", "application/json")
	w.WriteHeader(http.StatusOK)
	fmt.Fprintf(w, `{}`)
}

// By default, handleStatus returns the relay's status as http.StatusOK
func (m *Relay) handleStatus(w http.ResponseWriter, _ *http.Request) {
	w.Header().Set("Content-Type", "application/json")
	w.WriteHeader(http.StatusOK)
	fmt.Fprintf(w, `{}`)
}

// By default, handleRegisterValidator returns a default builderApiV1.SignedValidatorRegistration
func (m *Relay) handleRegisterValidator(w http.ResponseWriter, req *http.Request) {
	m.mu.Lock()
	defer m.mu.Unlock()
	if m.handlerOverrideRegisterValidator != nil {
		m.handlerOverrideRegisterValidator(w, req)
		return
	}
	m.defaultHandleRegisterValidator(w, req)
}

// defaultHandleRegisterValidator returns the default handler for handleRegisterValidator
func (m *Relay) defaultHandleRegisterValidator(w http.ResponseWriter, req *http.Request) {
	payload := []builderApiV1.SignedValidatorRegistration{}
	decoder := json.NewDecoder(req.Body)
	decoder.DisallowUnknownFields()
	if err := decoder.Decode(&payload); err != nil {
		http.Error(w, err.Error(), http.StatusBadRequest)
		return
	}

	w.Header().Set("Content-Type", "application/json")
	w.WriteHeader(http.StatusOK)
}

// MakeGetHeaderResponse is used to create the default or can be used to create a custom response to the getHeader
// method
func (m *Relay) MakeGetHeaderResponse(value uint64, blockHash, parentHash, publicKey string, version spec.DataVersion) *builderSpec.VersionedSignedBuilderBid {
	switch version {
	case spec.DataVersionDeneb:
		message := &builderApiDeneb.BuilderBid{
			Header: &deneb.ExecutionPayloadHeader{
				BlockHash:       HexToHash(blockHash),
				ParentHash:      HexToHash(parentHash),
				WithdrawalsRoot: phase0.Root{},
				BaseFeePerGas:   uint256.NewInt(0),
			},
			BlobKZGCommitments: make([]deneb.KZGCommitment, 0),
			Value:              uint256.NewInt(value),
			Pubkey:             HexToPubkey(publicKey),
		}

		// Sign the message.
		signature, err := ssz.SignMessage(message, ssz.DomainBuilder, m.secretKey)
		require.NoError(m.t, err)

		return &builderSpec.VersionedSignedBuilderBid{
			Version: spec.DataVersionDeneb,
			Deneb: &builderApiDeneb.SignedBuilderBid{
				Message:   message,
				Signature: signature,
			},
		}
<<<<<<< HEAD
	case spec.DataVersionElectra:
		message := &builderApiElectra.BuilderBid{
			Header: &electra.ExecutionPayloadHeader{
				BlockHash:              HexToHash(blockHash),
				ParentHash:             HexToHash(parentHash),
				WithdrawalsRoot:        phase0.Root{},
				BaseFeePerGas:          uint256.NewInt(0),
				WithdrawalRequestsRoot: phase0.Root{},
			},
			BlobKZGCommitments: make([]deneb.KZGCommitment, 0),
			Value:              uint256.NewInt(value),
			Pubkey:             HexToPubkey(publicKey),
		}

		// Sign the message.
		signature, err := ssz.SignMessage(message, ssz.DomainBuilder, m.secretKey)
		require.NoError(m.t, err)

		return &builderSpec.VersionedSignedBuilderBid{
			Version: spec.DataVersionElectra,
			Electra: &builderApiElectra.SignedBuilderBid{
				Message:   message,
				Signature: signature,
			},
		}
	case spec.DataVersionUnknown, spec.DataVersionPhase0, spec.DataVersionAltair, spec.DataVersionBellatrix:
=======
	case spec.DataVersionUnknown, spec.DataVersionPhase0, spec.DataVersionAltair, spec.DataVersionBellatrix, spec.DataVersionCapella:
>>>>>>> 4035cb3c
		return nil
	}
	return nil
}

// handleGetHeader handles incoming requests to server.pathGetHeader
func (m *Relay) handleGetHeader(w http.ResponseWriter, req *http.Request) {
	m.mu.Lock()
	defer m.mu.Unlock()
	// Try to override default behavior is custom handler is specified.
	if m.handlerOverrideGetHeader != nil {
		m.handlerOverrideGetHeader(w, req)
		return
	}
	m.defaultHandleGetHeader(w)
}

// defaultHandleGetHeader returns the default handler for handleGetHeader
func (m *Relay) defaultHandleGetHeader(w http.ResponseWriter) {
	// By default, everything will be ok.
	w.Header().Set("Content-Type", "application/json")
	w.WriteHeader(http.StatusOK)

	// Build the default response.
	response := m.MakeGetHeaderResponse(
		12345,
		"0xe28385e7bd68df656cd0042b74b69c3104b5356ed1f20eb69f1f925df47a3ab7",
		"0xe28385e7bd68df656cd0042b74b69c3104b5356ed1f20eb69f1f925df47a3ab7",
		"0x8a1d7b8dd64e0aafe7ea7b6c95065c9364cf99d38470c12ee807d55f7de1529ad29ce2c422e0b65e3d5a05c02caca249",
		spec.DataVersionDeneb,
	)
	if m.GetHeaderResponse != nil {
		response = m.GetHeaderResponse
	}

	if err := json.NewEncoder(w).Encode(response); err != nil {
		http.Error(w, err.Error(), http.StatusInternalServerError)
		return
	}
}

// MakeGetPayloadResponse is used to create the default or can be used to create a custom response to the getPayload
// method
func (m *Relay) MakeGetPayloadResponse(parentHash, blockHash, feeRecipient string, blockNumber uint64, version spec.DataVersion) *builderApi.VersionedSubmitBlindedBlockResponse {
	return &builderApi.VersionedSubmitBlindedBlockResponse{
		Version: version,
		Deneb: &builderApiDeneb.ExecutionPayloadAndBlobsBundle{
			ExecutionPayload: &deneb.ExecutionPayload{
				ParentHash:    HexToHash(parentHash),
				BlockHash:     HexToHash(blockHash),
				BlockNumber:   blockNumber,
				FeeRecipient:  HexToAddress(feeRecipient),
				BaseFeePerGas: uint256.NewInt(0),
				Withdrawals:   make([]*capella.Withdrawal, 0),
			},
			BlobsBundle: &builderApiDeneb.BlobsBundle{
				Blobs:       make([]deneb.Blob, 0),
				Commitments: make([]deneb.KZGCommitment, 0),
				Proofs:      make([]deneb.KZGProof, 0),
			},
		},
	}
}

// handleGetPayload handles incoming requests to server.pathGetPayload
func (m *Relay) handleGetPayload(w http.ResponseWriter, req *http.Request) {
	m.mu.Lock()
	defer m.mu.Unlock()
	// Try to override default behavior is custom handler is specified.
	if m.handlerOverrideGetPayload != nil {
		m.handlerOverrideGetPayload(w, req)
		return
	}
	m.DefaultHandleGetPayload(w)
}

// DefaultHandleGetPayload returns the default handler for handleGetPayload
func (m *Relay) DefaultHandleGetPayload(w http.ResponseWriter) {
	// By default, everything will be ok.
	w.Header().Set("Content-Type", "application/json")
	w.WriteHeader(http.StatusOK)

	// Build the default response.
	response := m.MakeGetPayloadResponse(
		"0xe28385e7bd68df656cd0042b74b69c3104b5356ed1f20eb69f1f925df47a3ab7",
		"0x534809bd2b6832edff8d8ce4cb0e50068804fd1ef432c8362ad708a74fdc0e46",
		"0xdb65fEd33dc262Fe09D9a2Ba8F80b329BA25f941",
		12345,
		spec.DataVersionDeneb,
	)

	if m.GetPayloadResponse != nil {
		response = m.GetPayloadResponse
	}

	if err := json.NewEncoder(w).Encode(response); err != nil {
		http.Error(w, err.Error(), http.StatusInternalServerError)
		return
	}
}

func (m *Relay) OverrideHandleRegisterValidator(method func(w http.ResponseWriter, req *http.Request)) {
	m.mu.Lock()
	defer m.mu.Unlock()

	m.handlerOverrideRegisterValidator = method
}

func (m *Relay) OverrideHandleGetPayload(method func(w http.ResponseWriter, req *http.Request)) {
	m.mu.Lock()
	defer m.mu.Unlock()

	m.handlerOverrideGetPayload = method
}<|MERGE_RESOLUTION|>--- conflicted
+++ resolved
@@ -197,7 +197,6 @@
 				Signature: signature,
 			},
 		}
-<<<<<<< HEAD
 	case spec.DataVersionElectra:
 		message := &builderApiElectra.BuilderBid{
 			Header: &electra.ExecutionPayloadHeader{
@@ -223,10 +222,7 @@
 				Signature: signature,
 			},
 		}
-	case spec.DataVersionUnknown, spec.DataVersionPhase0, spec.DataVersionAltair, spec.DataVersionBellatrix:
-=======
 	case spec.DataVersionUnknown, spec.DataVersionPhase0, spec.DataVersionAltair, spec.DataVersionBellatrix, spec.DataVersionCapella:
->>>>>>> 4035cb3c
 		return nil
 	}
 	return nil
