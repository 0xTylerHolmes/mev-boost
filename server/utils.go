--- conflicted
+++ resolved
@@ -254,17 +254,13 @@
 			payload.Deneb.BlobsBundle == nil {
 			return true
 		}
-<<<<<<< HEAD
 	case spec.DataVersionElectra:
 		if payload.Electra == nil || payload.Electra.ExecutionPayload == nil ||
 			payload.Electra.ExecutionPayload.BlockHash == nilHash ||
 			payload.Electra.BlobsBundle == nil {
 			return true
 		}
-	case spec.DataVersionUnknown, spec.DataVersionPhase0, spec.DataVersionAltair, spec.DataVersionBellatrix:
-=======
 	case spec.DataVersionUnknown, spec.DataVersionPhase0, spec.DataVersionAltair, spec.DataVersionBellatrix, spec.DataVersionCapella:
->>>>>>> 4035cb3c
 		return true
 	}
 	return false
